--- conflicted
+++ resolved
@@ -4,15 +4,11 @@
 from pydantic import BaseModel, constr, conlist, ValidationError
 from enum import Enum
 
-<<<<<<< HEAD
-=======
-
 class LlmProvider(str, Enum):
     OPEN_AI = 'OPEN_AI'
     ANYSCALE = 'ANYSCALE'
 
 
->>>>>>> 7d9b4061
 class LlmModelEnum(str, Enum):
     MIXTRAL = 'mistralai/Mixtral-8x7B-Instruct-v0.1'
     MISTRAL = 'mistralai/Mistral-7B-Instruct-v0.1'
@@ -107,20 +103,6 @@
     message: str
     id: str
 
-<<<<<<< HEAD
-# GET /repos/{repo_id}
-
-class RepoResponseModel(FirestoreRepoCreateModel):
-    id: str
-
-class GetRepoResponse(BaseModel):
-    repo: RepoResponseModel
-
-# GET /repos
-
-class GetReposResponse(BaseModel):
-    repos: list[RepoResponseModel]
-=======
 
 # LLM Generation Models
 
@@ -143,4 +125,39 @@
     type: str
     content: str
     encoding: str
->>>>>>> 7d9b4061
+
+
+# LLM Generation Models
+
+class LlmDocSchema(BaseModel):
+    description: str
+    insights: List[str]
+
+
+# GitHub Models
+
+class GitHubFile(BaseModel):
+    name: str
+    path: str
+    sha: str
+    size: int
+    url: str
+    html_url: str
+    git_url: str
+    download_url: str
+    type: str
+    content: str
+    encoding: str
+
+# GET /repos/{repo_id}
+
+class RepoResponseModel(FirestoreRepoCreateModel):
+    id: str
+
+class GetRepoResponse(BaseModel):
+    repo: RepoResponseModel
+
+# GET /repos
+
+class GetReposResponse(BaseModel):
+    repos: list[RepoResponseModel]