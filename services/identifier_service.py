--- conflicted
+++ resolved
@@ -74,8 +74,15 @@
             if doc_id not in post_processed_docs
         }
 
+        post_processed_removed_map = {
+            doc_id: parent_id
+            for doc_id, parent_id in dependencies.items()
+            if doc_id not in post_processed_docs
+        }
+
         # to view removed docs
         post_processed_removed = [
+            docs[doc_id].relative_path for doc_id in post_processed_removed_map.keys()
             docs[doc_id].relative_path for doc_id in post_processed_removed_map.keys()
         ]
 
@@ -149,13 +156,8 @@
             return is_invalid_filename or is_too_large
 
         if node.type == "dir":
-<<<<<<< HEAD
             is_invalid_dirname = node.name.startswith(".") or any(
                 node.path.endswith(exclude_dir) for exclude_dir in self.exclude_dirs
-=======
-            return node.name.startswith(("_", ".", "..", "node_modules")) or re.search(
-                "test", node.name, re.IGNORECASE
->>>>>>> 9effef9a
             )
 
         return False
@@ -176,18 +178,12 @@
     github = get_github_service()
     identifier = get_identifier_service()
 
-<<<<<<< HEAD
     test_repo = github.get_repo_from_url(
         "https://github.com/ryanata/rocketdocs-frontend"
     )
     test_repo = identifier.identify(test_repo, "someone")
     # print(test_repo)
-=======
-    # test_repo = github.get_repo_from_url("https://github.com/KTujjar/rocketdocs/")
-    # test_repo = identifier.identify(test_repo, "someone")
-    # print(test_repo)
     # print("YEETED: ", YEETED)
     # print("ACCEPTED: ", ACCEPTED)
     # print("YEETED length: ", len(YEETED))
-    # print("ACCEPTED length: ", len(ACCEPTED))
->>>>>>> 9effef9a
+    # print("ACCEPTED length: ", len(ACCEPTED))