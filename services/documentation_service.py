--- conflicted
+++ resolved
@@ -7,13 +7,9 @@
 from openai.types.chat import ChatCompletion
 
 from schemas.documentation_generation import DocsStatusEnum, FirestoreDocumentationCreateModel, \
-<<<<<<< HEAD
-    FirestoreDocumentationUpdateModel, FirestoreRepoCreateModel, RepoResponseModel, GeneratedDocResponse, LlmModelEnum
-=======
-    FirestoreDocumentationUpdateModel, GeneratedDoc, LlmModelEnum, LlmProvider, \
+    FirestoreDocumentationUpdateModel, FirestoreRepoCreateModel, RepoResponseModel, LlmModelEnum, GeneratedDoc, LlmModelEnum, LlmProvider, \
     LlmDocSchema, BlobDoc, GitHubFile
 from services.clients.anyscale_client import get_anyscale_client
->>>>>>> 7d9b4061
 from services.clients.firebase_client import FirebaseClient, get_firebase_client
 from fastapi import BackgroundTasks, HTTPException, status
 
@@ -170,11 +166,7 @@
 
         return doc_id
 
-<<<<<<< HEAD
-    def get_documentation_with_content(self, doc_id: str) -> Dict[str, Any]:
-=======
     def get_doc_with_content(self, doc_id: str) -> Dict[str, Any]:
->>>>>>> 7d9b4061
         doc = self.firebase_client.get_documentation(doc_id)
         if not doc:
             raise HTTPException(status_code=status.HTTP_404_NOT_FOUND, detail=f"Documentation {doc_id} not found")
